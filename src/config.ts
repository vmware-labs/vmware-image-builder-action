--- conflicted
+++ resolved
@@ -22,12 +22,8 @@
 const MAX_GITHUB_ACTION_RUN_TIME = 360 * 60 * 1000 // 6 hours
 
 export interface Config {
-<<<<<<< HEAD
+  runtimeParametersFile: string,
   baseFolder: string,
-=======
-  runtimeParametersFile: string
-  baseFolder: string
->>>>>>> c9030651
   clientTimeout: number,
   clientRetryCount: number,
   clientRetryIntervals: number[],
