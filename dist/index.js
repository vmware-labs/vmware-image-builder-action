--- conflicted
+++ resolved
@@ -234,11 +234,7 @@
     timeout: 10000,
     headers: {
         "Content-Type": "application/json",
-<<<<<<< HEAD
-        "User-Agent": `vib-action/${userAgentVersion}`,
-=======
-        "User-Agent": "vib-action/0.1-dev",
->>>>>>> d88b29a9
+        "User-Agent": `vib-action/${userAgentVersion}`
     },
 });
 let cachedCspToken = null;
